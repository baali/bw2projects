--- conflicted
+++ resolved
@@ -77,13 +77,8 @@
                 "".join(["\n\t{}".format(x) for x in sorted([x.name for x in self])]),
             )
 
-<<<<<<< HEAD
     # ---- Internal functions for managing projects
-    def _get_base_directories(self, folder=None):
-=======
-    ### Internal functions for managing projects
     def _get_base_directories(self, folder: str = None) -> tuple[Path, Path]:
->>>>>>> 4c634f1c
         if folder:
             envvar = maybe_path(folder)
             if not envvar.is_dir():
@@ -171,14 +166,9 @@
             create_dir(self.dir / dir_name)
         create_dir(self.logs_dir)
 
-<<<<<<< HEAD
-    def copy_project(self, new_name, switch=True):
+    def copy_project(self, new_name: str, switch: bool = True) -> None:
         """Copy current project to a new project named ``new_name``. If ``switch``,
         switch to new project."""
-=======
-    def copy_project(self, new_name: str, switch: bool = True) -> None:
-        """Copy current project to a new project named ``new_name``. If ``switch``, switch to new project."""
->>>>>>> 4c634f1c
         if new_name in self:
             raise ValueError("Project {} already exists".format(new_name))
         fp = self._base_data_dir / safe_filename(new_name)
@@ -195,14 +185,9 @@
         if switch:
             self.set_current(new_name)
 
-<<<<<<< HEAD
-    def request_directory(self, name):
+    def request_directory(self, name: str) -> Path:
         """Return the absolute path to the subdirectory ``dirname``,
         creating it if necessary.
-=======
-    def request_directory(self, name: str) -> Path:
-        """Return the absolute path to the subdirectory ``dirname``, creating it if necessary.
->>>>>>> 4c634f1c
 
         Returns ``False`` if directory can't be created."""
         fp = self.dir / str(name)
@@ -211,14 +196,9 @@
             return False
         return fp
 
-<<<<<<< HEAD
-    def _use_temp_directory(self):
+    def _use_temp_directory(self) -> None:
         """Point the ProjectManager towards a temporary directory instead of
         `user_data_dir`.
-=======
-    def _use_temp_directory(self) -> None:
-        """Point the ProjectManager towards a temporary directory instead of `user_data_dir`.
->>>>>>> 4c634f1c
 
         Used exclusively for tests."""
         if not self._is_temp_dir:
